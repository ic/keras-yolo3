"""A setuptools based setup module.

See:
https://packaging.python.org/en/latest/distributing.html
https://github.com/pypa/sampleproject
"""

# Always prefer setuptools over distutils
from os import path
from setuptools import setup


# Arguments marked as "Required" below must be included for upload to PyPI.
# Fields marked as "Optional" may be commented out.
def _parse_requirements(file_path):
    with open(file_path) as fp:
<<<<<<< HEAD
        reqs = [
            r
            for r in [s.strip() for s in fp.readlines()]
            if not r.startswith('#') and not r.endswith('#dev')
        ]
        return reqs
=======
        reqs = [r.rstrip() for r in fp.readlines() if not r.startswith('#')]
    return reqs
>>>>>>> ccdc96a4


HERE = path.abspath(path.dirname(__file__))

# Get the long description from the README file
with open(path.join(HERE, 'README.md'), encoding='utf-8') as fp:
    long_description = fp.read()

install_reqs = _parse_requirements(path.join(HERE, 'requirements.txt'))

setup(
<<<<<<< HEAD
    name='keras-yolo3',  # Required
    version='0.1',  # Required
    packages=['yolo3'],  # Required
=======
    name='keras_yolo3',  # Required
    version='0.1.0',  # Required
    packages=['keras_yolo3'],  # Required
>>>>>>> ccdc96a4
    description='YOLO v3 in Keras',  # Required
    author='qqwweee',  # Optional
    author_email='qqwweee',  # Optional
    long_description=long_description,  # Optional (see note above)
    # long_description_content_type='text/markdown',  # Optional (see note above)
    url='https://github.com/Borda/keras-yolo3',  # Optional
    install_requires=install_reqs,  # Optional
    classifiers=[  # Optional
        # How mature is this project? Common values are
        #   3 - Alpha; 4 - Beta; 5 - Production/Stable
        'Development Status :: 4 - Beta',
        # Indicate who your project is intended for
        'Intended Audience :: Developers',
        # Pick your license as you wish
        'License :: OSI Approved :: MIT License',
        # Specify the Python versions you support HERE. In particular, ensure
        # that you indicate whether you support Python 2, Python 3 or both.
        # 'Programming Language :: Python :: 2',
        # 'Programming Language :: Python :: 2.7',
        'Programming Language :: Python :: 3',
        'Programming Language :: Python :: 3.5',
        'Programming Language :: Python :: 3.6',
        'Programming Language :: Python :: 3.7',
    ],
    keywords='Yolo CNN object-detector',  # Optional
)<|MERGE_RESOLUTION|>--- conflicted
+++ resolved
@@ -14,17 +14,12 @@
 # Fields marked as "Optional" may be commented out.
 def _parse_requirements(file_path):
     with open(file_path) as fp:
-<<<<<<< HEAD
         reqs = [
             r
             for r in [s.strip() for s in fp.readlines()]
             if not r.startswith('#') and not r.endswith('#dev')
         ]
-        return reqs
-=======
-        reqs = [r.rstrip() for r in fp.readlines() if not r.startswith('#')]
     return reqs
->>>>>>> ccdc96a4
 
 
 HERE = path.abspath(path.dirname(__file__))
@@ -36,15 +31,9 @@
 install_reqs = _parse_requirements(path.join(HERE, 'requirements.txt'))
 
 setup(
-<<<<<<< HEAD
-    name='keras-yolo3',  # Required
-    version='0.1',  # Required
-    packages=['yolo3'],  # Required
-=======
     name='keras_yolo3',  # Required
     version='0.1.0',  # Required
     packages=['keras_yolo3'],  # Required
->>>>>>> ccdc96a4
     description='YOLO v3 in Keras',  # Required
     author='qqwweee',  # Optional
     author_email='qqwweee',  # Optional
